--- conflicted
+++ resolved
@@ -128,11 +128,8 @@
 
     .hero-text-animate {
       opacity: 0; /* Initial state before animation starts or if animations are off */
-<<<<<<< HEAD
       animation: fadeInBlur 1s ease-out 0.2s forwards;
-=======
-      animation: fadeInBlur 0.5s ease-out 0.5s forwards;
->>>>>>> 9775020f
+
       /* Animation properties: name, duration, timing-function, delay, fill-mode */
     }
 
