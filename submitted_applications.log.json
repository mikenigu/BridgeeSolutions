--- conflicted
+++ resolved
@@ -1,6 +1,4 @@
-[
-<<<<<<< HEAD
-    
+[    
     {
         "email": "testuser_8_635968b7@example.com",
         "job_title": "Full-Stack Developer",
@@ -371,15 +369,6 @@
         "cover_letter": "This is a cover letter for Test User 93.",
         "status": "new"
     },
-    {
-        "email": "testuser_96_3b73c1a9@example.com",
-        "job_title": "Full-Stack Developer",
-        "timestamp": "2025-07-12T04:58:27.409879Z",
-        "full_name": "Test User 96",
-        "phone_number": "1234567890",
-        "cv_filename": "1752285507392-dummy_cv.pdf",
-        "cover_letter": "This is a cover letter for Test User 96.",
-=======
     {
         "email": "yo1n2@gmail.com",
         "job_title": "UI/UX Designer",
@@ -425,16 +414,5 @@
         "reviewed_timestamp": "2025-06-20T10:05:33.939219Z",
         "reviewed_by": "431509534",
         "reviewed_by_name": "Michael"
-    },
-    {
-        "email": "mike.evnmy1995@gmail.com",
-        "job_title": "Virtual Assistant",
-        "timestamp": "2025-06-20T16:23:20.232418Z",
-        "full_name": "Michael Nigusse",
-        "phone_number": "+251939581907",
-        "cv_filename": "1750425800231-Civics.docx",
-        "cover_letter": "",
->>>>>>> bfec3cfd
-        "status": "new"
     }
 ]